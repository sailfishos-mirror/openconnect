SUBDIRS = tests
# We kind of want openconnect to be built before we try to test it
check-recursive: openconnect$(EXEEXT)
# And even *building* some of tests/*.c needs libopenconnect
install-recursive: libopenconnect.la
all-recursive: libopenconnect.la

if BUILD_WWW
SUBDIRS += www
endif
if USE_NLS
SUBDIRS += po
endif
if BUILD_NSIS
noinst_DATA = openconnect-installer.exe
endif

lib_LTLIBRARIES = libopenconnect.la
sbin_PROGRAMS = openconnect
man8_MANS = openconnect.8

AM_CFLAGS = @WFLAGS@
AM_CPPFLAGS = -DLOCALEDIR="\"$(localedir)\""

openconnect_SOURCES = xml.c main.c
openconnect_CFLAGS = $(AM_CFLAGS) $(SSL_CFLAGS) $(DTLS_SSL_CFLAGS) \
	$(LIBXML2_CFLAGS) $(JSON_CFLAGS) $(LIBPROXY_CFLAGS) \
	$(ZLIB_CFLAGS) $(LIBSTOKEN_CFLAGS) $(LIBPSKC_CFLAGS) \
	$(GSSAPI_CFLAGS) $(INTL_CFLAGS) $(ICONV_CFLAGS) \
	$(LIBPCSCLITE_CFLAGS)
openconnect_LDADD = libopenconnect.la $(SSL_LIBS) $(LIBXML2_LIBS) \
	$(LIBPROXY_LIBS) $(INTL_LIBS) $(ICONV_LIBS)

if OPENCONNECT_WIN32
openconnect_SOURCES += openconnect.rc
endif
library_srcs = ssl.c http.c textbuf.c http-auth.c auth-common.c auth-html.c library.c compat.c lzs.c mainloop.c script.c ntlm.c digest.c mtucalc.c openconnect-internal.h
lib_srcs_cisco = auth.c cstp.c
lib_srcs_juniper = oncp.c lzo.c auth-juniper.c
lib_srcs_nx = nx.c
lib_srcs_pulse = pulse.c
lib_srcs_globalprotect = gpst.c win32-ipicmp.h auth-globalprotect.c
lib_srcs_array = array.c
lib_srcs_oath = oath.c
lib_srcs_oidc = oidc.c
lib_srcs_ppp = ppp.c ppp.h
lib_srcs_nullppp = nullppp.c
lib_srcs_f5 = f5.c
lib_srcs_fortinet = fortinet.c
lib_srcs_json = jsondump.c

library_srcs += $(lib_srcs_juniper) $(lib_srcs_cisco) $(lib_srcs_oath) \
		$(lib_srcs_globalprotect) $(lib_srcs_pulse) \
		$(lib_srcs_oidc) $(lib_srcs_ppp) $(lib_srcs_nullppp) \
<<<<<<< HEAD
		$(lib_srcs_f5) $(lib_srcs_fortinet) $(lib_srcs_nx)

=======
		$(lib_srcs_f5) $(lib_srcs_fortinet) $(lib_srcs_json) \
		$(lib_srcs_array)
>>>>>>> fa028eec

lib_srcs_gnutls = gnutls.c gnutls_tpm.c gnutls_tpm2.c
lib_srcs_openssl = openssl.c openssl-pkcs11.c
lib_srcs_win32 = wintun.c tun-win32.c sspi.c
lib_srcs_posix = tun.c
lib_srcs_gssapi = gssapi.c
lib_srcs_iconv = iconv.c
lib_srcs_yubikey = yubikey.c
lib_srcs_stoken = stoken.c
lib_srcs_esp = esp.c esp-seqno.c
lib_srcs_dtls = dtls.c
lib_srcs_vhost = vhost.c

POTFILES = $(openconnect_SOURCES) gnutls-esp.c gnutls-dtls.c openssl-esp.c openssl-dtls.c \
	   $(lib_srcs_esp) $(lib_srcs_dtls) gnutls_tpm2_esys.c gnutls_tpm2_ibm.c \
	   $(lib_srcs_openssl) $(lib_srcs_gnutls) $(library_srcs) \
	   $(lib_srcs_win32) $(lib_srcs_posix) $(lib_srcs_gssapi) $(lib_srcs_iconv) \
	   $(lib_srcs_yubikey) $(lib_srcs_stoken) $(lib_srcs_oidc) $(lib_srcs_vhost)

if OPENCONNECT_VHOST
library_srcs += $(lib_srcs_vhost)
endif
if OPENCONNECT_LIBPCSCLITE
library_srcs += $(lib_srcs_yubikey)
endif
if OPENCONNECT_STOKEN
library_srcs += $(lib_srcs_stoken)
endif
if OPENCONNECT_GSSAPI
library_srcs += $(lib_srcs_gssapi)
endif
if OPENCONNECT_GNUTLS
library_srcs += $(lib_srcs_gnutls)
lib_srcs_esp += gnutls-esp.c
lib_srcs_dtls += gnutls-dtls.c
endif
if OPENCONNECT_TSS2_ESYS
library_srcs += gnutls_tpm2_esys.c
endif
if OPENCONNECT_TSS2_IBM
library_srcs += gnutls_tpm2_ibm.c
endif
if OPENCONNECT_OPENSSL
library_srcs += $(lib_srcs_openssl)
lib_srcs_esp += openssl-esp.c
lib_srcs_dtls += openssl-dtls.c
endif
if OPENCONNECT_DTLS
lib_srcs_cisco += $(lib_srcs_dtls)
endif
if OPENCONNECT_ESP
lib_srcs_juniper += $(lib_srcs_esp)
endif
if OPENCONNECT_ICONV
library_srcs += $(lib_srcs_iconv)
endif
if BUILTIN_JSON
library_srcs += json/json.c json/json.h
endif
if OPENCONNECT_WIN32
library_srcs += $(lib_srcs_win32)
.rc.o:
	$(WINDRES) $^ -o $@
%.o : %.rc
	$(WINDRES) $^ -o $@
else
library_srcs += $(lib_srcs_posix)
endif


libopenconnect_la_SOURCES = version.c $(library_srcs)
libopenconnect_la_CFLAGS = $(AM_CFLAGS) $(SSL_CFLAGS) $(DTLS_SSL_CFLAGS) \
	$(LIBXML2_CFLAGS) $(LIBPROXY_CFLAGS) $(ZLIB_CFLAGS) $(P11KIT_CFLAGS) \
	$(TSS_CFLAGS) $(LIBSTOKEN_CFLAGS) $(LIBPSKC_CFLAGS) $(GSSAPI_CFLAGS) \
	$(INTL_CFLAGS) $(ICONV_CFLAGS) $(LIBPCSCLITE_CFLAGS) $(LIBP11_CFLAGS) \
	$(LIBLZ4_CFLAGS) $(JSON_CFLAGS)
libopenconnect_la_LIBADD = $(SSL_LIBS) $(DTLS_SSL_LIBS) \
	$(LIBXML2_LIBS) $(LIBPROXY_LIBS) $(ZLIB_LIBS) $(P11KIT_LIBS) \
	$(TSS_LIBS) $(LIBSTOKEN_LIBS) $(LIBPSKC_LIBS) $(GSSAPI_LIBS) \
	$(INTL_LIBS) $(ICONV_LIBS) $(LIBPCSCLITE_LIBS) $(LIBP11_LIBS)\
	$(LIBLZ4_LIBS) ${JSON_LIBS}

if OPENBSD_LIBTOOL
# OpenBSD's libtool doesn't have -version-number, but its -version-info arg
# does what GNU libtool's -version-number does. Which arguably is what the
# GNU -version-info arg ought to do too. I hate libtool.
LT_VER_ARG = -version-info
else
LT_VER_ARG = -version-number
endif
libopenconnect_la_LDFLAGS = $(LT_VER_ARG) @APIMAJOR@:@APIMINOR@ -no-undefined
noinst_HEADERS = openconnect-internal.h openconnect.h gnutls.h lzo.h
include_HEADERS = openconnect.h
if HAVE_VSCRIPT
libopenconnect_la_LDFLAGS += @VSCRIPT_LDFLAGS@,libopenconnect.map
libopenconnect_la_DEPENDENCIES = libopenconnect.map
endif

if OPENCONNECT_JNI
if JNI_STANDALONE
libopenconnect_la_SOURCES += jni.c
libopenconnect_la_CFLAGS += $(JNI_CFLAGS) -Wno-missing-declarations
else
lib_LTLIBRARIES += libopenconnect-wrapper.la
libopenconnect_wrapper_la_SOURCES = jni.c
libopenconnect_wrapper_la_CFLAGS = $(AM_CFLAGS) $(JNI_CFLAGS) -Wno-missing-declarations
libopenconnect_wrapper_la_LIBADD = libopenconnect.la
endif
endif

pkgconfig_DATA = openconnect.pc

EXTRA_DIST = AUTHORS version.sh COPYING.LGPL openconnect.ico $(POTFILES) openconnect.nsi.in
EXTRA_DIST += json/AUTHORS json/LICENSE json/json.c json/json.h
EXTRA_DIST += $(shell cd "$(top_srcdir)" && \
		git ls-tree HEAD -r --name-only -- android/ java/ trojans/ bash/ 2>/dev/null)

DISTCLEANFILES = $(pkgconfig_DATA) version.c

pkglibexec_SCRIPTS = trojans/csd-post.sh trojans/csd-wrapper.sh trojans/tncc-wrapper.py \
	trojans/hipreport.sh trojans/hipreport-android.sh trojans/tncc-emulate.py

bashcompletiondir = $(datadir)/bash-completion/completions
bashcompletion_DATA = bash/openconnect

# main.c includes version.c
openconnect-main.$(OBJEXT): version.c

version.c: $(library_srcs) $(lib_openssl_srcs) $(lib_gnutls_srcs) \
	   $(openconnect_SOURCES) Makefile.am configure.ac \
	   openconnect.h openconnect-internal.h version.sh @GITVERSIONDEPS@
	@cd $(srcdir) && ./version.sh $(abs_builddir)/version.c

AUTHORS: @GITVERSIONDEPS@
	@git shortlog -sen > AUTHORS

tmp-dist: uncommitted-check
	$(MAKE) $(AM_MAKEFLAGS) VERSION=$(patsubst v%,%,$(shell git describe --tags)) DISTHOOK=0 dist

tmp-distdir: uncommitted-check
	$(MAKE) $(AM_MAKEFLAGS) VERSION=$(patsubst v%,%,$(shell git describe --tags)) DISTHOOK=0 distdir

uncommitted-check:
	@if ! git update-index --refresh --unmerged || \
	    ! git diff-index --name-only --exit-code HEAD; then \
		echo "*** ERROR: Uncommitted changes in above files"; exit 1; fi

DISTHOOK=1
dist-hook: uncommitted-check
	@if [ $(DISTHOOK) = 1 ]; then \
	    if ! git rev-parse --verify v$(VERSION) &> /dev/null; then \
		echo "*** ERROR: Version v$(VERSION) is not tagged"; exit 1; fi ; \
	    if ! git diff --name-only --exit-code v$(VERSION) HEAD > /dev/null; then \
		echo "*** ERROR: Git checkout not at version v$(VERSION)"; exit 1; fi ; \
	fi

sign-dist: dist
	@for a in $(DIST_ARCHIVES); do \
		gpg --default-key 67E2F359 --detach-sign -a $$a ; \
	done

tag: uncommitted-check
	@if git rev-parse --verify v$(VERSION) &> /dev/null; then \
		echo "*** ERROR: Version v$(VERSION) is already tagged"; exit 1; fi
	@sed 's/AC_INIT.*/AC_INIT(openconnect, $(VERSION))/' -i $(srcdir)/configure.ac
	@sed 's/^v=.*/v="v$(VERSION)"/' -i $(srcdir)/version.sh
	@( echo '1,/<!-- latest-release-start -->/p' ;\
	   echo '/<!-- latest-release-end -->/,$$p' ;\
	   echo  '/<!-- latest-release-start -->/a\' ;\
	   echo  'The latest release is <a href="https://www.infradead.org/openconnect/download/openconnect-$(VERSION).tar.gz">OpenConnect v$(VERSION)</a>\' ;\
	   echo  '<i>(<a href="https://www.infradead.org/openconnect/download/openconnect-$(VERSION).tar.gz.asc">PGP signature</a>)</i>,\' ;\
	   echo 'released on $(shell date +%Y-%m-%d) with the following changelog:</p>\' ;\
	   sed '0,/<b>OpenConnect HEAD/d;/<\/ul><br\/>/,$$d;s/$$/\\/' $(srcdir)/www/changelog.xml ;\
	   echo '     </ul>' ) | \
	 sed -n -f - -i $(srcdir)/www/download.xml
	@( echo "s/Last modified: .*/Last modified: $(shell date)/" ;\
	   echo '/  <li><b>OpenConnect HEAD/a\' ;\
	   echo '     <ul>\' ;\
	   echo '       <li><i>No changelog entries yet</i></li>\';\
	   echo '     </ul><br/>\' ;  echo '  </li>\' ;\
	   echo '  <li><b><a href="https://www.infradead.org/openconnect/download/openconnect-$(VERSION).tar.gz">OpenConnect v$(VERSION)</a></b>\' ;\
	   echo '     <i>(<a href="https://www.infradead.org/openconnect/download/openconnect-$(VERSION).tar.gz.asc">PGP signature</a>)</i> &#8212; $(shell date +%Y-%m-%d)' ) | \
		sed -f - -i $(srcdir)/www/changelog.xml
	@echo '/API version [0-9]\+\.[0-9]\+:$$/s/:/ (v$(VERSION); $(shell date +%Y-%m-%d)):/' | \
		sed -f - -i $(srcdir)/openconnect.h
# stupid syntax highlighting '
	@cd $(srcdir) && git commit -s -m "Tag version $(VERSION)" configure.ac version.sh www/download.xml www/changelog.xml openconnect.h
	@git tag v$(VERSION)
	@cd $(srcdir) && ./autogen.sh

update-po: po/$(PACKAGE).pot
	@cd $(top_srcdir); if ! git diff-index --name-only --exit-code HEAD -- po/; then \
		echo "*** ERROR: Uncommitted changes in above files"; exit 1; \
	else \
		> po/LINGUAS; \
		for a in po/*.po; do \
			msgmerge -q -N -F $$a $(abs_builddir)/po/$(PACKAGE).pot > $$a.merge ; \
			msgattrib -F --no-fuzzy --no-obsolete $$a.merge > $$a ; \
			rm $$a.merge ; \
			if msgattrib --translated $$a | grep -q msgstr; then \
				echo $$a | sed 's%^po/\(.*\)\.po%\1%' >> po/LINGUAS ; \
			fi ; \
		done && \
		if ! git update-index -q --refresh --unmerged || \
		   ! git diff-index --name-only --exit-code HEAD -- po/ >/dev/null; then \
			git commit -s -m "Resync translations with sources" -- po/ ; \
		else \
			echo No changes to commit ; \
		fi; \
	fi

po/$(PACKAGE).pot: $(POTFILES) version.sh
	@echo "Regenerating $@" ; rm -f $@ && \
	xgettext --directory=$(top_srcdir) --from-code=UTF-8 \
	  --sort-by-file --add-comments --keyword=_ --keyword=N_ \
	  --package-name="@PACKAGE@" --package-version="@VERSION@" \
	  --msgid-bugs-address=openconnect-devel@lists.infradead.org \
	  -o $@ $(POTFILES)

ACLOCAL_AMFLAGS = -I m4

if BUILD_NSIS
DISTCLEANFILES += .*.dll.d .*.exe.d file-list*.txt instfiles.nsh uninstfiles.nsh vpnc-script-win.js openconnect.nsi openconnect-installer.exe

if OPENCONNECT_WINTUN
WINTUN_DLL = .libs/wintun.dll
DISTCLEANFILES += $(WINTUN_DLL)
endif

export V AM_DEFAULT_VERBOSITY bindir OBJDUMP

# This Makefile has no rules to create these, just uses them to track
# dependencies on file-list.txt if it already exists.
-include .openconnect.exe.d
-include .wintun.dll.d

file-list.txt: Makefile.dlldeps openconnect$(EXEEXT) libopenconnect.la $(WINTUN_DLL)
	@$(MAKE) --no-print-directory -f $< $@

# Wintun Layer 3 TUN driver for Windows 7 and newer
# (see https://wintun.net)
WINTUNDRIVER = wintun-0.13.zip
WINTUNSHA256 = 34afe7d0de1fdb781af3defc0a75fd8c97daa756279b42dd6be6a1bd8ccdc7f0

# OpenVPN TAP driver for Windows Vista/2003 and newer
# (see https://community.openvpn.net/openvpn/wiki/GettingTapWindows)
# XX: Newer releases exist, but are split between Win7+ and Win10+ versions.
TAPDRIVER = tap-windows-9.21.2.exe
TAPSHA256 = 645bee92ba4e9f32ddfdd9f8519dc1b9f9ff0b0a8e87e342f08d39da77e499a9

$(TAPDRIVER):
	curl https://build.openvpn.net/downloads/releases/tap-windows-9.21.2.exe -o $@

# Validate file and also let make find it in VPATH
file-list-$(TAPDRIVER).txt: $(TAPDRIVER)
	echo $(TAPSHA256) $< | sha256sum -c
	echo $< > $@

$(WINTUNDRIVER):
	curl https://www.wintun.net/builds/$(WINTUNDRIVER) -o $@

.libs/wintun.dll: $(WINTUNDRIVER)
	echo $(WINTUNSHA256) $< | sha256sum -c
	unzip -DD -o -j -d .libs $< wintun/bin/$(WINTUN_ARCH)/wintun.dll

# Latest vpnc-script-win.js, annotated with a header documenting the
# exact source revision.
vpnc-script-win.js:
	curl 'https://gitlab.com/api/v4/projects/openconnect%2Fvpnc-scripts/repository/commits?path=vpnc-script-win.js&branch=master' | \
	    jq -r '.[0] | "// This script matches the version found at " + (.web_url | sub("/commit/"; "/blob/")) + "/vpnc-script-win.js\n// Updated on " + .authored_date[:10] + " by " + .author_name + " <" + .author_email + "> (\"" + .title + "\")\n//"' > $@
	curl https://gitlab.com/openconnect/vpnc-scripts/raw/master/vpnc-script-win.js >> $@

# Let make find the file in VPATH
file-list-%.txt: %
	echo $< > $@

# Rather than trying to get clever in NSIS and iterate over lists,
# just emit raw snippets to be included separately in the install
# and uninstall sections.
instfiles.nsh: file-list.txt file-list-vpnc-script-win.js.txt file-list-$(TAPDRIVER).txt
	$(AM_V_GEN) cat $^ | while read FILE; do echo "File \"$${FILE}\"" ; done > $@

uninstfiles.nsh: file-list.txt file-list-vpnc-script-win.js.txt file-list-$(TAPDRIVER).txt
	$(AM_V_GEN) cat $^ | while read FILE; do echo "Delete /rebootok \"\$$INSTDIR\\\\$${FILE##*/}\"" ; done > $@

# Theoretically makensis can define symbols with the -D command line
# option and much of this could just be done that way, but I couldn't
# get it to work and life's too short.
openconnect.nsi: version.c
	$(AM_V_GEN) VERSION=$$(cut -f2 -d\" version.c); \
	PROD_VERSION=$$(echo "$$VERSION" | perl -ne 'm|v(\d+)\.(\d+)(?:\.git\.\|\-)?(\d+)?(?:-g.+\|.*)|; print "$$1.$$2." . ($$3 or "0") . ".0"'); \
	if egrep -q '^#define OPENCONNECT_GNUTLS' config.h; then \
	    TLS_LIBRARY=GnuTLS; \
	elif egrep -q '^#define OPENCONNECT_OPENSSL' config.h; then \
	    TLS_LIBRARY=OpenSSL; \
	else \
	    TLS_LIBRARY="Unknown TLS library"; \
	fi; \
	( echo "VIProductVersion \"$$PROD_VERSION\""; \
	  echo "VIAddVersionKey ProductVersion \"$$VERSION\""; \
	  echo "VIAddVersionKey Comments \"OpenConnect multi-protocol VPN client for Windows (command-line version, built with $$TLS_LIBRARY). For more information, visit https://www.infradead.org/openconnect/\""; \
	  echo "!include $(srcdir)/openconnect.nsi.in" ) > $@

AM_V_MAKENSIS = $(am__v_MAKENSIS_$(V))
am__v_MAKENSIS_ = $(am__v_MAKENSIS_$(AM_DEFAULT_VERBOSITY))
am__v_MAKENSIS_0 = @echo "  MAKENSIS   " $@;
am__v_MAKENSIS_1 =

openconnect-installer.exe: openconnect.nsi instfiles.nsh uninstfiles.nsh $(srcdir)/openconnect.nsi.in html-recursive
	$(AM_V_MAKENSIS) $(MAKENSIS) $<

endif<|MERGE_RESOLUTION|>--- conflicted
+++ resolved
@@ -52,13 +52,8 @@
 library_srcs += $(lib_srcs_juniper) $(lib_srcs_cisco) $(lib_srcs_oath) \
 		$(lib_srcs_globalprotect) $(lib_srcs_pulse) \
 		$(lib_srcs_oidc) $(lib_srcs_ppp) $(lib_srcs_nullppp) \
-<<<<<<< HEAD
-		$(lib_srcs_f5) $(lib_srcs_fortinet) $(lib_srcs_nx)
-
-=======
 		$(lib_srcs_f5) $(lib_srcs_fortinet) $(lib_srcs_json) \
-		$(lib_srcs_array)
->>>>>>> fa028eec
+		$(lib_srcs_array) $(lib_srcs_nx)
 
 lib_srcs_gnutls = gnutls.c gnutls_tpm.c gnutls_tpm2.c
 lib_srcs_openssl = openssl.c openssl-pkcs11.c
