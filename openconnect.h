--- conflicted
+++ resolved
@@ -36,12 +36,10 @@
 #define OPENCONNECT_API_VERSION_MINOR 6
 
 /*
-<<<<<<< HEAD
+ * API version 5.7:
+ *  - add openconnect_set_webview_callback()
+ *
  * API version 5.6 (v8.06; 2020-03-31):
-=======
- * API version 5.6:
- *  - add openconnect_set_webview_callback()
->>>>>>> 6d86202b
  *  - Add openconnect_set_trojan_interval()
  *
  * API version 5.5 (v8.00; 2019-01-05):
