--- conflicted
+++ resolved
@@ -38,6 +38,7 @@
 /*
  * API version 5.8:
  *  - Add openconnect_set_external_browser_callback()
+ *  - Add openconnect_set_mca_cert() and openconnect_set_mca_key_password()
  *
  * API version 5.7 (v8.20; 2022-02-20):
  *  - Add openconnect_get_connect_url()
@@ -46,12 +47,8 @@
  *  - Add openconnect_get_auth_expiration()
  *  - Add openconnect_disable_dtls()
  *  - Make openconnect_disable_ipv6() return int
-<<<<<<< HEAD
  *  - Add openconnect_set_webview_callback()
  *  - Add openconnect_webview_load_changed()
-=======
- *  - Add openconnect_set_mca_cert() and openconnect_set_mca_key_password()
->>>>>>> cac43d46
  *
  * API version 5.6 (v8.06; 2020-03-31):
  *  - Add openconnect_set_trojan_interval()
